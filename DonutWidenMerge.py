--- conflicted
+++ resolved
@@ -58,8 +58,6 @@
         dummy.partially_load = self.partially_load
         dummy.model_load = self.model_load
         dummy.state_dict_for_saving = self.state_dict_for_saving
-        dummy.loaded_size = self.loaded_size
-        dummy.model_memory_required = self.model_memory_required
 
         self.model = dummy
         self.clip = getattr(dummy, "clip", None)
@@ -78,13 +76,9 @@
     def get_sd(self):
         sd = {}
         if self._unet is not None:
-<<<<<<< HEAD
             sd.update({k: v for k, v in self._unet.state_dict().items()})
-=======
-            sd.update({f"unet.{k}": v for k, v in self._unet.state_dict().items()})
->>>>>>> ba286c54
         if self._clip is not None:
-            sd.update({f"text_encoder.{k}": v for k, v in self._clip.state_dict().items()})
+            sd.update({f"clip.{k}": v for k, v in self._clip.state_dict().items()})
         return sd
 
     def current_loaded_device(self):
@@ -131,21 +125,6 @@
                     return param.dtype
         return torch.float32
 
-    def loaded_size(self):
-        """Return memory in bytes currently loaded on ``load_device``."""
-        size = 0
-        for mdl in (self._unet, self._clip):
-            if mdl is None:
-                continue
-            for p in mdl.parameters():
-                if p.device == self.load_device:
-                    size += p.nelement() * p.element_size()
-        return size
-
-    def model_memory_required(self, device):
-        """Approximate memory required if weights were on ``device``."""
-        return self.model_size()
-
     # ------------------------------------------------------------------
     # ComfyUI loader helpers
     # ------------------------------------------------------------------
@@ -161,7 +140,6 @@
 
     def state_dict_for_saving(self, clip_sd=None, vae_sd=None, clip_vision_sd=None):
         """Aggregate state dicts for saving via ``CheckpointSave``."""
-<<<<<<< HEAD
         base = {}
         for k, v in self.get_sd().items():
             base[k] = v.detach().cpu().half()
@@ -172,22 +150,6 @@
         if clip_vision_sd:
             base.update({k: v.detach().cpu().half() for k, v in clip_vision_sd.items()})
         return base
-=======
-        sd = {}
-        if self._unet is not None:
-            for k, v in self._unet.state_dict().items():
-                sd[f"unet.{k}"] = v.to("cpu").half()
-        if self._clip is not None:
-            for k, v in self._clip.state_dict().items():
-                sd[f"text_encoder.{k}"] = v.to("cpu").half()
-        if clip_sd:
-            sd.update({k: v.to("cpu").half() for k, v in clip_sd.items()})
-        if vae_sd:
-            sd.update({k: v.to("cpu").half() for k, v in vae_sd.items()})
-        if clip_vision_sd:
-            sd.update({k: v.to("cpu").half() for k, v in clip_vision_sd.items()})
-        return sd
->>>>>>> ba286c54
 
     def __getattr__(self, name):
         if hasattr(self.model, name):
@@ -199,6 +161,7 @@
         raise AttributeError(name)
 
 
+
 # ─── HELPERS ────────────────────────────────────────────────────────────────────
 
 def _get_unet(wrapper):
@@ -221,127 +184,7 @@
     """
     mdl = getattr(wrapper, "model", wrapper)
     # If it's already an nn.Module without pipeline attrs, assume it's the CLIP encoder:
-    if isinstance(mdl, nn.Module) and not any(
-        hasattr(mdl, a) for a in ("clip", "text_encoder", "text_encoder_1")
-    ):
-        return mdl
-    for attr in ("clip", "text_encoder", "text_encoder_1"):
-        cand = getattr(mdl, attr, None)
-        if isinstance(cand, nn.Module):
-            return cand
-    raise AttributeError(f"No CLIP encoder found on {type(mdl).__name__}")
-
-
-# ─── MODEL/CLIP LIST NODES (unchanged) ──────────────────────────────────────────
-
-class DonutMakeModelList2:
-    class_type = "CUSTOM"; aux_id = "DonutsDelivery/ComfyUI-DonutNodes"
-    @classmethod
-    def INPUT_TYPES(cls):
-        return {"required": {"a": ("MODEL",), "b": ("MODEL",)}}
-    RETURN_TYPES = ("MODELLIST",); FUNCTION = "execute"; CATEGORY = "merging"
-    def execute(self, a, b): return ([a, b],)
-
-
-class DonutAppendModelToList:
-    class_type = "CUSTOM"; aux_id = "DonutsDelivery/ComfyUI-DonutNodes"
-    @classmethod
-    def INPUT_TYPES(cls):
-        return {"required": {"lst": ("MODELLIST",), "m": ("MODEL",)}}
-    RETURN_TYPES = ("MODELLIST",); FUNCTION = "execute"; CATEGORY = "merging"
-    def execute(self, lst, m): return (lst + [m],)
-
-
-class DonutMergeModelLists:
-    class_type = "CUSTOM"; aux_id = "DonutsDelivery/ComfyUI-DonutNodes"
-    @classmethod
-    def INPUT_TYPES(cls):
-        return {"required": {"x": ("MODELLIST",), "y": ("MODELLIST",)}}
-    RETURN_TYPES = ("MODELLIST",); FUNCTION = "execute"; CATEGORY = "merging"
-    def execute(self, x, y): return (x + y,)
-
-
-class DonutMakeClipList2:
-    class_type = "CUSTOM"; aux_id = "DonutsDelivery/ComfyUI-DonutNodes"
-    @classmethod
-    def INPUT_TYPES(cls):
-        return {"required": {"a": ("CLIP",), "b": ("CLIP",)}}
-    RETURN_TYPES = ("CLIPLIST",); FUNCTION = "execute"; CATEGORY = "merging"
-    def execute(self, a, b): return ([a, b],)
-
-
-class DonutAppendClipToList:
-    class_type = "CUSTOM"; aux_id = "DonutsDelivery/ComfyUI-DonutNodes"
-    @classmethod
-    def INPUT_TYPES(cls):
-        return {"required": {"lst": ("CLIPLIST",), "c": ("CLIP",)}}
-    RETURN_TYPES = ("CLIPLIST",); FUNCTION = "execute"; CATEGORY = "merging"
-    def execute(self, lst, c): return (lst + [c],)
-
-
-class DonutMergeClipLists:
-    class_type = "CUSTOM"; aux_id = "DonutsDelivery/ComfyUI-DonutNodes"
-    @classmethod
-    def INPUT_TYPES(cls):
-        return {"required": {"x": ("CLIPLIST",), "y": ("CLIPLIST",)}}
-    RETURN_TYPES = ("CLIPLIST",); FUNCTION = "execute"; CATEGORY = "merging"
-    def execute(self, x, y): return (x + y,)
-
-
-# ─── WIDEN MERGE UNET ──────────────────────────────────────────────────────────
-
-class DonutWidenMergeUNet:
-    """Widen-merge a list of SDXL U-Nets in-place on the original pipeline wrapper."""
-    class_type = "CUSTOM"; aux_id = "DonutsDelivery/ComfyUI-DonutNodes"
-
-    @classmethod
-    def INPUT_TYPES(cls):
-        return {"required": {
-            "models":        ("MODELLIST",),
-            "exclude_regex": ("STRING", {"default": ""}),
-            "above_avg":     ("FLOAT",  {"default": 1.0, "min": 0.0}),
-            "score_calib":   ("FLOAT",  {"default": 1.0, "min": 0.0}),
-        }}
-
-    RETURN_TYPES = ("MODEL",)
-    FUNCTION     = "execute"
-    CATEGORY     = "merging"
-
-    def execute(self, models, exclude_regex, above_avg, score_calib):
-        try:
-            print(f"\n[DonutWidenMergeUNet] Starting merge of {len(models)} pipelines…")
-            # 1) keep the original ComfyUI model wrapper
-            orig_wrapper = models[0]
-
-            # 2) extract every UNet2DConditionModel (in each wrapper)
-            wrappers = models
-            unets    = [_get_unet(w) for w in wrappers]
-
-            # 3) grab devices
-            cpu   = torch.device("cpu")
-            gpu   = next(unets[0].parameters()).device
-
-            # 4) offload all to CPU
-            for u in unets:
-                u.to(cpu)
-
-            # 5) parse your regex list
-            regexes = [r.strip() for r in exclude_regex.split(",") if r.strip()]
-
-            # 6) run widen_merging on CPU
-            merger = MergingMethod("widen_merging")
-            with torch.no_grad():
-                print("[DonutWidenMergeUNet] Invoking MergingMethod.widen_merging()…")
-                merged_weights = merger.widen_merging(
-                    merged_model=unets[0],
-                    models_to_merge=unets[1:],
-                    exclude_param_names_regex=regexes,
-                    above_average_value_ratio=above_avg,
-                    score_calibration_value=score_calib,
-                )
-
-            # 7) if any weights came back, load them
-            if isinstance(merged_weights, dict) and merged_weights:
+@@ -286,50 +323,51 @@ class DonutWidenMergeUNet:
                 print("[DonutWidenMergeUNet] Loading merged weights back onto original UNet…")
                 unets[0].load_state_dict(merged_weights, strict=False)
             else:
@@ -367,6 +210,7 @@
 
         except Exception:
             print("\n[DonutWidenMergeUNet] *** Exception during merge ***")
+            import traceback
             traceback.print_exc()
             raise
 
@@ -392,30 +236,7 @@
 
     def execute(self, clips, exclude_regex, above_avg, score_calib):
         try:
-            print(f"\n[DonutWidenMergeCLIP] Starting merge of {len(clips)} CLIP encoders…")
-            orig_wrapper = clips[0]
-            wrappers     = clips
-            encs         = [_get_clip(w) for w in wrappers]
-
-            # offload
-            cpu = torch.device("cpu")
-            for c in encs:
-                c.to(cpu)
-
-            # parse
-            regexes = [r.strip() for r in exclude_regex.split(",") if r.strip()]
-
-            # merge
-            merger = MergingMethod("widen_merging")
-            with torch.no_grad():
-                print("[DonutWidenMergeCLIP] Invoking MergingMethod.widen_merging()…")
-                merged_weights = merger.widen_merging(
-                    merged_model=encs[0],
-                    models_to_merge=encs[1:],
-                    exclude_param_names_regex=regexes,
-                    above_average_value_ratio=above_avg,
-                    score_calibration_value=score_calib,
-                )
+@@ -360,45 +398,46 @@ class DonutWidenMergeCLIP:
 
             # load back onto the first CLIP
             if isinstance(merged_weights, dict) and merged_weights:
@@ -441,6 +262,7 @@
 
         except Exception:
             print("\n[DonutWidenMergeCLIP] *** Exception during merge ***")
+            import traceback
             traceback.print_exc()
             raise
 
